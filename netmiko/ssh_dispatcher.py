"""Controls selection of proper class based on the device type."""
from __future__ import unicode_literals
from netmiko.cisco import CiscoIosSSH
from netmiko.cisco import CiscoIosTelnet
from netmiko.cisco import CiscoAsaSSH
from netmiko.cisco import CiscoNxosSSH
from netmiko.cisco import CiscoXrSSH
from netmiko.cisco import CiscoWlcSSH
from netmiko.cisco import CiscoS300SSH
from netmiko.arista import AristaSSH
from netmiko.hp import HPProcurveSSH, HPComwareSSH
from netmiko.huawei import HuaweiSSH
from netmiko.f5 import F5LtmSSH
from netmiko.juniper import JuniperSSH
from netmiko.brocade import BrocadeNosSSH
from netmiko.brocade import BrocadeNetironSSH
from netmiko.brocade import BrocadeFastironSSH
from netmiko.fortinet import FortinetSSH
from netmiko.a10 import A10SSH
from netmiko.avaya import AvayaVspSSH
from netmiko.avaya import AvayaErsSSH
from netmiko.linux import LinuxSSH
from netmiko.ovs import OvsLinuxSSH
from netmiko.enterasys import EnterasysSSH
from netmiko.extreme import ExtremeSSH
from netmiko.alcatel import AlcatelSrosSSH
from netmiko.dell import DellForce10SSH
from netmiko.paloalto import PaloAltoPanosSSH
from netmiko.quanta import QuantaMeshSSH
<<<<<<< HEAD
from netmiko.aruba import ArubaSSH
=======
from netmiko.vyos import VyOSSSH
>>>>>>> b83531bc

# The keys of this dictionary are the supported device_types
CLASS_MAPPER_BASE = {
    'cisco_ios': CiscoIosSSH,
    'cisco_xe': CiscoIosSSH,
    'cisco_asa': CiscoAsaSSH,
    'cisco_nxos': CiscoNxosSSH,
    'cisco_xr': CiscoXrSSH,
    'cisco_wlc': CiscoWlcSSH,
    'cisco_s300': CiscoS300SSH,
    'arista_eos': AristaSSH,
    'hp_procurve': HPProcurveSSH,
    'hp_comware': HPComwareSSH,
    'huawei': HuaweiSSH,
    'f5_ltm': F5LtmSSH,
    'juniper': JuniperSSH,
    'juniper_junos': JuniperSSH,
    'brocade_vdx': BrocadeNosSSH,
    'brocade_nos': BrocadeNosSSH,
    'brocade_fastiron': BrocadeFastironSSH,
    'brocade_netiron': BrocadeNetironSSH,
    'vyos': VyOSSSH,
    'brocade_vyos': VyOSSSH,
    'vyatta_vyos': VyOSSSH,
    'a10': A10SSH,
    'avaya_vsp': AvayaVspSSH,
    'avaya_ers': AvayaErsSSH,
    'linux': LinuxSSH,
    'ovs_linux': OvsLinuxSSH,
    'enterasys': EnterasysSSH,
    'extreme': ExtremeSSH,
    'alcatel_sros': AlcatelSrosSSH,
    'fortinet': FortinetSSH,
    'dell_force10': DellForce10SSH,
    'paloalto_panos': PaloAltoPanosSSH,
    'quanta_mesh': QuantaMeshSSH,
    'aruba_os': ArubaSSH,
}

# Also support keys that end in _ssh
new_mapper = {}
for k, v in CLASS_MAPPER_BASE.items():
    new_mapper[k] = v
    alt_key = k + u"_ssh"
    new_mapper[alt_key] = v
CLASS_MAPPER = new_mapper

# Add telnet drivers
CLASS_MAPPER['cisco_ios_telnet'] = CiscoIosTelnet

platforms = list(CLASS_MAPPER.keys())
platforms.sort()
platforms_base = list(CLASS_MAPPER_BASE.keys())
platforms_base.sort()
platforms_str = u"\n".join(platforms_base)
platforms_str = u"\n" + platforms_str


def ConnectHandler(*args, **kwargs):
    """Factory function selects the proper class and creates object based on device_type."""
    if kwargs['device_type'] not in platforms:
        raise ValueError('Unsupported device_type: '
                         'currently supported platforms are: {0}'.format(platforms_str))
    ConnectionClass = ssh_dispatcher(kwargs['device_type'])
    return ConnectionClass(*args, **kwargs)


def ssh_dispatcher(device_type):
    """Select the class to be instantiated based on vendor/platform."""
    return CLASS_MAPPER[device_type]<|MERGE_RESOLUTION|>--- conflicted
+++ resolved
@@ -27,11 +27,8 @@
 from netmiko.dell import DellForce10SSH
 from netmiko.paloalto import PaloAltoPanosSSH
 from netmiko.quanta import QuantaMeshSSH
-<<<<<<< HEAD
 from netmiko.aruba import ArubaSSH
-=======
 from netmiko.vyos import VyOSSSH
->>>>>>> b83531bc
 
 # The keys of this dictionary are the supported device_types
 CLASS_MAPPER_BASE = {
