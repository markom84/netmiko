from __future__ import print_function
from __future__ import unicode_literals
import re
import time
import socket
from os import path
from paramiko import SSHClient
from netmiko.cisco_base_connection import CiscoSSHConnection
from netmiko import log


class SSHClient_noauth(SSHClient):
    """Set noauth when manually handling SSH authentication."""
    def _auth(self, username, *args):
        self._transport.auth_none(username)
        return


class HPProcurveBase(CiscoSSHConnection):
    def session_preparation(self):
        """
        Prepare the session after the connection has been established.
        """
        # HP output contains VT100 escape codes
        self.ansi_escape_codes = True

        self._test_channel_read(pattern=r"[>#]")
        self.set_base_prompt()
        command = self.RETURN + "no page"
        self.disable_paging(command=command)
        self.set_terminal_width(command="terminal width 511")
        # Clear the read buffer
        time.sleep(0.3 * self.global_delay_factor)
        self.clear_buffer()

    def enable(
        self,
        cmd="enable",
        pattern="password",
        re_flags=re.IGNORECASE,
        default_username="manager",
    ):
        """Enter enable mode"""
        if self.check_enable_mode():
            return ""
        output = self.send_command_timing(cmd)
        if (
            "username" in output.lower()
            or "login name" in output.lower()
            or "user name" in output.lower()
        ):
            output += self.send_command_timing(default_username)
        if "password" in output.lower():
            output += self.send_command_timing(self.secret)
        log.debug("{}".format(output))
        self.clear_buffer()
        return output

    def cleanup(self):
        """Gracefully exit the SSH session."""
        self.exit_config_mode()
        self.write_channel("logout" + self.RETURN)
        count = 0
        while count <= 5:
            time.sleep(0.5)
            output = self.read_channel()
            if "Do you want to log out" in output:
                self._session_log_fin = True
                self.write_channel("y" + self.RETURN)
            # Don't automatically save the config (user's responsibility)
            elif "Do you want to save the current" in output:
                self._session_log_fin = True
                self.write_channel("n" + self.RETURN)

            try:
                self.write_channel(self.RETURN)
            except socket.error:
                break
            count += 1

    def save_config(self, cmd="write memory", confirm=False, confirm_response=""):
        """Save Config."""
        return super(HPProcurveBase, self).save_config(
            cmd=cmd, confirm=confirm, confirm_response=confirm_response
        )


class HPProcurveSSH(HPProcurveBase):
<<<<<<< HEAD
    def session_preparation(self):
        """
        Prepare the session after the connection has been established.
        """
        # Procurve over SHH uses 'Press any key to continue'
        delay_factor = self.select_delay_factor(delay_factor=0)
        output = ""
        count = 1
        while count <= 30:
            output += self.read_channel()
            if "any key to continue" in output:
                self.write_channel(self.RETURN)
                break
            else:
                time.sleep(0.33 * delay_factor)
            count += 1

        # Try one last time to past "Press any key to continue
        self.write_channel(self.RETURN)

        super(HPProcurveSSH, self).session_preparation()
=======
    """HP Procurve SSH Driver.

    To make it work, we have to override the SSHClient _auth method to invoke
    the noauth function if there is no password and no SSH keys.
    """
    def _build_ssh_client(self):
        """Prepare for Paramiko SSH connection."""
        # Create instance of SSHClient object
        # If not using SSH keys and no password
        # specified, we use noauth
        if not self.use_keys and not self.password:
            remote_conn_pre = SSHClient_noauth()
        else:
            remote_conn_pre = SSHClient()

        # Load host_keys for better SSH security
        if self.system_host_keys:
            remote_conn_pre.load_system_host_keys()
        if self.alt_host_keys and path.isfile(self.alt_key_file):
            remote_conn_pre.load_host_keys(self.alt_key_file)

        # Default is to automatically add untrusted hosts (make sure appropriate for your env)
        remote_conn_pre.set_missing_host_key_policy(self.key_policy)
        return remote_conn_pre
>>>>>>> 9e5966a0


class HPProcurveTelnet(HPProcurveBase):
    def telnet_login(
        self,
        pri_prompt_terminator="#",
        alt_prompt_terminator=">",
        username_pattern=r"Login Name:",
        pwd_pattern=r"assword",
        delay_factor=1,
        max_loops=60,
    ):
        """Telnet login: can be username/password or just password."""
        super(HPProcurveTelnet, self).telnet_login(
            pri_prompt_terminator=pri_prompt_terminator,
            alt_prompt_terminator=alt_prompt_terminator,
            username_pattern=username_pattern,
            pwd_pattern=pwd_pattern,
            delay_factor=delay_factor,
            max_loops=max_loops,
        )<|MERGE_RESOLUTION|>--- conflicted
+++ resolved
@@ -11,6 +11,7 @@
 
 class SSHClient_noauth(SSHClient):
     """Set noauth when manually handling SSH authentication."""
+
     def _auth(self, username, *args):
         self._transport.auth_none(username)
         return
@@ -86,7 +87,6 @@
 
 
 class HPProcurveSSH(HPProcurveBase):
-<<<<<<< HEAD
     def session_preparation(self):
         """
         Prepare the session after the connection has been established.
@@ -108,17 +108,11 @@
         self.write_channel(self.RETURN)
 
         super(HPProcurveSSH, self).session_preparation()
-=======
-    """HP Procurve SSH Driver.
 
-    To make it work, we have to override the SSHClient _auth method to invoke
-    the noauth function if there is no password and no SSH keys.
-    """
     def _build_ssh_client(self):
-        """Prepare for Paramiko SSH connection."""
-        # Create instance of SSHClient object
-        # If not using SSH keys and no password
-        # specified, we use noauth
+        """Allow passwordless authentication for HP devices being provisioned."""
+
+        # Create instance of SSHClient object. If no SSH keys and no password, then use noauth
         if not self.use_keys and not self.password:
             remote_conn_pre = SSHClient_noauth()
         else:
@@ -133,7 +127,6 @@
         # Default is to automatically add untrusted hosts (make sure appropriate for your env)
         remote_conn_pre.set_missing_host_key_policy(self.key_policy)
         return remote_conn_pre
->>>>>>> 9e5966a0
 
 
 class HPProcurveTelnet(HPProcurveBase):
