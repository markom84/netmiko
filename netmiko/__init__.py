--- conflicted
+++ resolved
@@ -17,11 +17,7 @@
 NetmikoTimeoutError = NetMikoTimeoutException
 NetmikoAuthError = NetMikoAuthenticationException
 
-<<<<<<< HEAD
-__version__ = '1.2.5'
-=======
 __version__ = '1.2.7'
->>>>>>> 1b5b0aea
 
 __all__ = ('ConnectHandler', 'ssh_dispatcher', 'platforms', 'SCPConn', 'FileTransfer',
            'NetMikoTimeoutException', 'NetMikoAuthenticationException',
