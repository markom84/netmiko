--- conflicted
+++ resolved
@@ -154,10 +154,7 @@
                 remote_file = self.dest_file
             elif self.direction == "get":
                 remote_file = self.source_file
-<<<<<<< HEAD
-=======
-
->>>>>>> 1ab4268a
+
         remote_file = "{}/{}".format(self.file_system, remote_file)
 
         if not remote_cmd:
